//===========================================================================
//
// File: CpGrid.cpp
//
// Created: Thu Jun  4 12:55:28 2009
//
// Author(s): Atgeirr F Rasmussen <atgeirr@sintef.no>
//            B�rd Skaflestad     <bard.skaflestad@sintef.no>
//
// $Date$
//
// $Revision$
//
//===========================================================================

/*
  Copyright 2009, 2010 SINTEF ICT, Applied Mathematics.
  Copyright 2009, 2010 Statoil ASA.

  This file is part of The Open Porous Media project  (OPM).

  OPM is free software: you can redistribute it and/or modify
  it under the terms of the GNU General Public License as published by
  the Free Software Foundation, either version 3 of the License, or
  (at your option) any later version.

  OPM is distributed in the hope that it will be useful,
  but WITHOUT ANY WARRANTY; without even the implied warranty of
  MERCHANTABILITY or FITNESS FOR A PARTICULAR PURPOSE.  See the
  GNU General Public License for more details.

  You should have received a copy of the GNU General Public License
  along with OPM.  If not, see <http://www.gnu.org/licenses/>.
*/
#ifdef HAVE_CONFIG_H
#include "config.h"
#endif


#if HAVE_MPI
#include <opm/grid/utility/platform_dependent/disable_warnings.h>
#include "mpi.h"
#include <opm/grid/utility/platform_dependent/reenable_warnings.h>
#endif

#include "../CpGrid.hpp"
#include "CpGridData.hpp"
#include <opm/grid/common/ZoltanPartition.hpp>
#include <opm/grid/common/ZoltanGraphFunctions.hpp>
#include <opm/grid/common/GridPartitioning.hpp>
#include <opm/grid/common/WellConnections.hpp>

#include <opm/grid/common/CommunicationUtils.hpp>
#include <fstream>
#include <iostream>
#include <iomanip>
#include <tuple>

namespace
{

#if HAVE_MPI

using AttributeSet = Dune::cpgrid::CpGridData::AttributeSet;

template<typename Tuple, bool first>
void reserveInterface(const std::vector<Tuple>& list, Dune::CpGrid::InterfaceMap& interface,
                      const std::integral_constant<bool, first>&)
{
    std::map<int, std::size_t> proc_to_no_cells;
    for(const auto& entry: list)
    {
        ++proc_to_no_cells[std::get<1>(entry)];
    }
    for(const auto& proc: proc_to_no_cells)
    {
        auto& entry = interface[proc.first];
        if ( first )
            entry.first.reserve(proc.second);
        else
            entry.second.reserve(proc.second);
    }
}

void setupSendInterface(const std::vector<std::tuple<int, int, char> >& list, Dune::CpGrid::InterfaceMap& interface)
{
    reserveInterface(list, interface, std::integral_constant<bool, true>());
    int cellIndex=-1;
    int oldIndex = std::numeric_limits<int>::max();
    for(const auto& entry: list)
    {
        auto index = std::get<0>(entry);
        assert(oldIndex == std::numeric_limits<int>::max() || index >= oldIndex);

        if (index != oldIndex )
        {
            oldIndex = index;
            ++cellIndex;
        }
        interface[std::get<1>(entry)].first.add(cellIndex);
    }
}

void setupRecvInterface(const std::vector<std::tuple<int, int, char, int> >& list, Dune::CpGrid::InterfaceMap& interface)
{
    reserveInterface(list, interface, std::integral_constant<bool, false>());
    for(const auto& entry: list)
    {
        auto index = std::get<3>(entry);
        interface[std::get<1>(entry)].second.add(index);
    }
}
#endif // HAVE_MPI
}

namespace Dune
{

    CpGrid::CpGrid()
        : data_( new cpgrid::CpGridData(*this)),
          current_view_data_(data_.get()),
          distributed_data_(),
          cell_scatter_gather_interfaces_(new InterfaceMap),
          point_scatter_gather_interfaces_(new InterfaceMap),
          global_id_set_(*current_view_data_)
    {}


    CpGrid::CpGrid(MPIHelper::MPICommunicator  comm)
        : data_( new cpgrid::CpGridData(comm)),
          current_view_data_(data_.get()),
          distributed_data_(),
          cell_scatter_gather_interfaces_(new InterfaceMap),
          point_scatter_gather_interfaces_(new InterfaceMap),
          global_id_set_(*current_view_data_)
    {}


std::pair<bool, std::vector<std::pair<std::string,bool> > >
CpGrid::scatterGrid(EdgeWeightMethod method,
                    [[maybe_unused]] bool ownersFirst,
                    const std::vector<cpgrid::OpmWellType> * wells,
                    [[maybe_unused]] bool serialPartitioning,
                    const double* transmissibilities,
                    [[maybe_unused]] bool addCornerCells,
                    int overlapLayers,
                    [[maybe_unused]] bool useZoltan,
                    double zoltanImbalanceTol,
                    [[maybe_unused]] bool allowDistributedWells,
                    [[maybe_unused]] const std::vector<int>& input_cell_part)
{
    // Silence any unused argument warnings that could occur with various configurations.
    static_cast<void>(wells);
    static_cast<void>(transmissibilities);
    static_cast<void>(overlapLayers);
    static_cast<void>(method);
    static_cast<void>(zoltanImbalanceTol);

    if(distributed_data_)
    {
        std::cerr<<"There is already a distributed version of the grid."
                 << " Maybe scatterGrid was called before?"<<std::endl;
        return std::make_pair(false, std::vector<std::pair<std::string,bool> >());
    }

#if HAVE_MPI
    auto& cc = data_->ccobj_;

    if (cc.size() > 1)
    {
        std::vector<int> computedCellPart;
        std::vector<std::pair<std::string,bool>> wells_on_proc;
        std::vector<std::tuple<int,int,char>> exportList;
        std::vector<std::tuple<int,int,char,int>> importList;

        auto inputNumParts = input_cell_part.size();
        inputNumParts = this->comm().max(inputNumParts);

        if ( inputNumParts > 0 )
        {
            std::vector<int> errors;
            std::vector<std::string> errorMessages =
                { "More parts than MPI Communicator can handle",
                  "Indices of parts need to zero starting",
                  "Indices of parts need to be consecutive",
                  "Only rank 0 should provide partitioning information for each cell"};

            std::set<int> existingParts;

            if (comm().rank() == 0)
            {
                for(const auto& part: input_cell_part)
                {
                    existingParts.insert(part);
                }
                if (*input_cell_part.rbegin() >= comm().size())
                {
                    errors.push_back(0);
                }

                int i = 0;
                if (*existingParts.begin() != i)
                {
                    errors.push_back(1);
                }
                for (const auto& part: existingParts)
                {
                    if (part != i++)
                    {
                        errors.push_back(2);
                        break;
                    }
                }
                if (std::size_t(size(0)) != input_cell_part.size())
                {
                    errors.push_back(3);
                }
            }
            auto size = errors.size();
            comm().broadcast(&size, 1, 0);
            errors.resize(size);

            if (!errors.empty())
            {
                comm().broadcast(errors.data(), size, 0);
                std::string message("Loadbalance: ");
                for ( const auto& e: errors)
                {
                    message.append(errorMessages[e]).append(". ");
                }
                if (comm().rank() == 0)
                {
                    OPM_THROW(std::logic_error, message);
                }
                else
                {
                    OPM_THROW_NOLOG(std::logic_error, message);
                }
            }


            // Partitioning given externally
            std::tie(computedCellPart, wells_on_proc, exportList, importList) =
                cpgrid::createZoltanListsFromParts(*this, wells, nullptr, input_cell_part,
                                                   true);
        }
        else
        {
            if (useZoltan)
            {
#ifdef HAVE_ZOLTAN
                std::tie(computedCellPart, wells_on_proc, exportList, importList)
                    = serialPartitioning
                    ? cpgrid::zoltanSerialGraphPartitionGridOnRoot(*this, wells, transmissibilities, cc, method, 0, zoltanImbalanceTol, allowDistributedWells)
                    : cpgrid::zoltanGraphPartitionGridOnRoot(*this, wells, transmissibilities, cc, method, 0, zoltanImbalanceTol, allowDistributedWells);
#else
                OPM_THROW(std::runtime_error, "Parallel runs depend on ZOLTAN if useZoltan is true. Please install!");
#endif // HAVE_ZOLTAN
            }
            else
            {
                std::tie(computedCellPart, wells_on_proc, exportList, importList) =
                    cpgrid::vanillaPartitionGridOnRoot(*this, wells, transmissibilities, allowDistributedWells);
            }
        }
        comm().barrier();

        // first create the overlap
        // map from process to global cell indices in overlap
        std::map<int,std::set<int> > overlap;
        auto noImportedOwner = addOverlapLayer(*this, computedCellPart, exportList, importList, cc, addCornerCells,
                                               transmissibilities);
        // importList contains all the indices that will be here.
        auto compareImport = [](const std::tuple<int,int,char,int>& t1,
                                const std::tuple<int,int,char,int>&t2)
                             {
                                 return std::get<0>(t1) < std::get<0>(t2);
                             };

        if ( ! ownersFirst )
        {
            // merge owner and overlap sorted by global index
            std::inplace_merge(importList.begin(), importList.begin()+noImportedOwner,
                               importList.end(), compareImport);
        }
        // assign local indices
        int localIndex = 0;
        for(auto&& entry: importList)
            std::get<3>(entry) = localIndex++;

        if ( ownersFirst )
        {
            // merge owner and overlap sorted by global index
            std::inplace_merge(importList.begin(), importList.begin()+noImportedOwner,
                               importList.end(), compareImport);
        }

        int procsWithZeroCells{};

        if (cc.rank()==0)
        {
            // Print some statistics without communication
            std::vector<int> ownedCells(cc.size(), 0);
            std::vector<int> overlapCells(cc.size(), 0);
            for (const auto& entry: exportList)
            {
                if(std::get<2>(entry) == AttributeSet::owner)
                {
                    ++ownedCells[std::get<1>(entry)];
                }
                else
                {
                    ++overlapCells[std::get<1>(entry)];
                }
            }

            for(const auto& cellsOnProc: ownedCells)
            {
                procsWithZeroCells += (cellsOnProc == 0);
            }
            std::ostringstream ostr;
            ostr << "\nLoad balancing distributes " << data_->size(0)
                 << " active cells on " << cc.size() << " processes as follows:\n";
            ostr << "  rank   owned cells   overlap cells   total cells\n";
            ostr << "--------------------------------------------------\n";
            for (int i = 0; i < cc.size(); ++i) {
                ostr << std::setw(6) << i
                     << std::setw(14) << ownedCells[i]
                     << std::setw(16) << overlapCells[i]
                     << std::setw(14) << ownedCells[i] + overlapCells[i] << "\n";
            }
            ostr << "--------------------------------------------------\n";
            ostr << "   sum";
            auto sumOwned = std::accumulate(ownedCells.begin(), ownedCells.end(), 0);
            ostr << std::setw(14) << sumOwned;
            auto sumOverlap = std::accumulate(overlapCells.begin(), overlapCells.end(), 0);
            ostr << std::setw(16) << sumOverlap;
            ostr << std::setw(14) << (sumOwned + sumOverlap) << "\n";
            Opm::OpmLog::info(ostr.str());
        }

        // Print well distribution
        std::vector<std::pair<int,int> > procWellPairs;

        // range filters would be nice here. so C++20.
        procWellPairs.reserve(std::count_if(std::begin(wells_on_proc),
                                            std::end(wells_on_proc),
                                            [](const std::pair<std::string, bool>& p){ return p.second; }));
        int wellIndex = 0;
        for ( const auto& well: wells_on_proc)
        {
            if ( well.second )
            {
                procWellPairs.emplace_back(cc.rank(), wellIndex);
            }
            ++wellIndex;
        }

        std::tie(procWellPairs, std::ignore) = Opm::gatherv(procWellPairs, cc, 0);

        if (cc.rank() == 0)
        {
            std::sort(std::begin(procWellPairs), std::end(procWellPairs),
                      [](const std::pair<int,int>& p1, const std::pair<int,int>& p2)
                      { return p1.second < p2.second;});
            std::ostringstream ostr;
            ostr << "\nLoad balancing distributed the wells as follows:\n"
                 << "  well name            ranks with perforated cells\n"
                 << "---------------------------------------------------\n";
            auto procWellPair = std::begin(procWellPairs);
            auto endProcWellPair = std::end(procWellPairs);
            int wellIdx = 0;
            for ( const auto& well: wells_on_proc)
            {
                ostr << std::setw(16) << well.first;
                while (procWellPair != endProcWellPair && procWellPair->second < wellIdx)
                {
                    ++procWellPair;
                }
                for ( ; procWellPair != endProcWellPair && procWellPair->second == wellIdx;
                      ++procWellPair)
                {
                    ostr << " "<< std::setw(7) << procWellPair->first;
                }
                ostr << "\n";
                ++wellIdx;
            }
            Opm::OpmLog::info(ostr.str());
        }

        procsWithZeroCells = cc.sum(procsWithZeroCells);

        if (procsWithZeroCells) {
            std::string msg = "At least one process has zero cells. Aborting. \n"
                     " Try decreasing the imbalance tolerance for zoltan with \n"
                     " --zoltan-imbalance-tolerance. The current value is "
                     + std::to_string(zoltanImbalanceTol);
            if (cc.rank()==0)
            {
                OPM_THROW(std::runtime_error, msg );
            }
            else
            {
                OPM_THROW_NOLOG(std::runtime_error, msg);
            }
        }

        distributed_data_.reset(new cpgrid::CpGridData(cc));
        distributed_data_->setUniqueBoundaryIds(data_->uniqueBoundaryIds());
        // Just to be sure we assume that only master knows
        cc.broadcast(&distributed_data_->use_unique_boundary_ids_, 1, 0);

        // Create indexset
        distributed_data_->cell_indexset_.beginResize();
        for(const auto& entry: importList)
        {
            distributed_data_->cell_indexset_.add(std::get<0>(entry), ParallelIndexSet::LocalIndex(std::get<3>(entry), AttributeSet(std::get<2>(entry)), true));
        }
        distributed_data_->cell_indexset_.endResize();
        // add an interface for gathering/scattering data with communication
        // forward direction will be scatter and backward gather
        // Interface will communicate from owner to all
        setupSendInterface(exportList, *cell_scatter_gather_interfaces_);
        setupRecvInterface(importList, *cell_scatter_gather_interfaces_);

        distributed_data_->distributeGlobalGrid(*this,*this->current_view_data_, computedCellPart);
        global_id_set_.insertIdSet(*distributed_data_);


        current_view_data_ = distributed_data_.get();
        return std::make_pair(true, wells_on_proc);
    }
    else
    {
        std::cerr << "CpGrid::scatterGrid() only makes sense in a parallel run. "
                  << "This run only uses one process.\n";
        return std::make_pair(false, std::vector<std::pair<std::string,bool>>());
    }
#else // #if HAVE_MPI
    std::cerr << "CpGrid::scatterGrid() is non-trivial only with "
              << "MPI support and if the target Dune platform is "
              << "sufficiently recent.\n";
    return std::make_pair(false, std::vector<std::pair<std::string,bool>>());
#endif
}


    void CpGrid::createCartesian(const std::array<int, 3>& dims,
                                 const std::array<double, 3>& cellsize)
    {
        if ( current_view_data_->ccobj_.rank() != 0 )
        {
            // global grid only on rank 0
            current_view_data_->ccobj_.broadcast(current_view_data_->logical_cartesian_size_.data(),
                                                 current_view_data_->logical_cartesian_size_.size(),
                                                 0);
            return;
        }

        // Make the grdecl format arrays.
        // Pillar coords.
        std::vector<double> coord;
        coord.reserve(6*(dims[0] + 1)*(dims[1] + 1));
        double bot = 0.0;
        double top = dims[2]*cellsize[2];
        // i runs fastest for the pillars.
        for (int j = 0; j < dims[1] + 1; ++j) {
            double y = j*cellsize[1];
            for (int i = 0; i < dims[0] + 1; ++i) {
                double x = i*cellsize[0];
                double pillar[6] = { x, y, bot, x, y, top };
                coord.insert(coord.end(), pillar, pillar + 6);
            }
        }
        std::vector<double> zcorn(8*dims[0]*dims[1]*dims[2]);
        const int num_per_layer = 4*dims[0]*dims[1];
        double* offset = &zcorn[0];
        for (int k = 0; k < dims[2]; ++k) {
            double zlow = k*cellsize[2];
            std::fill(offset, offset + num_per_layer, zlow);
            offset += num_per_layer;
            double zhigh = (k+1)*cellsize[2];
            std::fill(offset, offset + num_per_layer, zhigh);
            offset += num_per_layer;
        }
        std::vector<int> actnum(dims[0]*dims[1]*dims[2], 1);

        // Process them.
        grdecl g;
        g.dims[0] = dims[0];
        g.dims[1] = dims[1];
        g.dims[2] = dims[2];
        g.coord = &coord[0];
        g.zcorn = &zcorn[0];
        g.actnum = &actnum[0];
        using NNCMap = std::set<std::pair<int, int>>;
        using NNCMaps = std::array<NNCMap, 2>;
        NNCMaps nnc;
        current_view_data_->processEclipseFormat(g, nullptr, nullptr, nnc, 0.0, false, false);
        // global grid only on rank 0
        current_view_data_->ccobj_.broadcast(current_view_data_->logical_cartesian_size_.data(),
                                             current_view_data_->logical_cartesian_size_.size(),
                                             0);
    }

    void CpGrid::readSintefLegacyFormat(const std::string& grid_prefix)
    {
        if ( current_view_data_->ccobj_.rank() == 0 )
        {
            current_view_data_->readSintefLegacyFormat(grid_prefix);
        }
        current_view_data_->ccobj_.broadcast(current_view_data_->logical_cartesian_size_.data(),
                                             current_view_data_->logical_cartesian_size_.size(),
                                             0);
    }
    void CpGrid::writeSintefLegacyFormat(const std::string& grid_prefix) const
    {
        // Only rank 0 has the full data. Use that for writing.
        if ( current_view_data_->ccobj_.rank() == 0 )
        {
            data_->writeSintefLegacyFormat(grid_prefix);
        }
    }


#if HAVE_ECL_INPUT
<<<<<<< HEAD
    void CpGrid::processEclipseFormat(Opm::EclipseState* ecl_state,
                                      const Opm::Deck* deck,
                                      bool periodic_extension,
                                      bool turn_normals, bool clip_z)
    {
        current_view_data_->processEclipseFormat(ecl_state, deck, periodic_extension,
                                                 turn_normals, clip_z);
=======
    std::vector<std::size_t> CpGrid::processEclipseFormat(const Opm::EclipseGrid* ecl_grid,
                                                          bool periodic_extension,
                                                          bool turn_normals, bool clip_z,
                                                          const std::vector<double>& poreVolume,
                                                          const Opm::NNC& nncs,
                                                          const std::unordered_map<size_t, double>& aquifer_cell_volumes)
    {
        auto removed_cells = current_view_data_->processEclipseFormat(ecl_grid, periodic_extension,
                                                                      turn_normals, clip_z,
                                                                      poreVolume, nncs, aquifer_cell_volumes);
>>>>>>> cb18f332
        current_view_data_->ccobj_.broadcast(current_view_data_->logical_cartesian_size_.data(),
                                             current_view_data_->logical_cartesian_size_.size(),
                                             0);
        return removed_cells;
    }
#endif

    void CpGrid::processEclipseFormat(const grdecl& input_data, double z_tolerance,
                                      bool remove_ij_boundary, bool turn_normals)
    {
        using NNCMap = std::set<std::pair<int, int>>;
        using NNCMaps = std::array<NNCMap, 2>;
        NNCMaps nnc;
        current_view_data_->processEclipseFormat(input_data, nullptr, nullptr, nnc, z_tolerance, remove_ij_boundary, turn_normals);
        current_view_data_->ccobj_.broadcast(current_view_data_->logical_cartesian_size_.data(),
                                             current_view_data_->logical_cartesian_size_.size(),
                                             0);
    }

} // namespace Dune<|MERGE_RESOLUTION|>--- conflicted
+++ resolved
@@ -524,26 +524,13 @@
 
 
 #if HAVE_ECL_INPUT
-<<<<<<< HEAD
-    void CpGrid::processEclipseFormat(Opm::EclipseState* ecl_state,
-                                      const Opm::Deck* deck,
-                                      bool periodic_extension,
-                                      bool turn_normals, bool clip_z)
-    {
-        current_view_data_->processEclipseFormat(ecl_state, deck, periodic_extension,
-                                                 turn_normals, clip_z);
-=======
-    std::vector<std::size_t> CpGrid::processEclipseFormat(const Opm::EclipseGrid* ecl_grid,
+    std::vector<std::size_t> CpGrid::processEclipseFormat(Opm::EclipseState* ecl_state,
+                                                          const Opm::Deck* deck,
                                                           bool periodic_extension,
-                                                          bool turn_normals, bool clip_z,
-                                                          const std::vector<double>& poreVolume,
-                                                          const Opm::NNC& nncs,
-                                                          const std::unordered_map<size_t, double>& aquifer_cell_volumes)
-    {
-        auto removed_cells = current_view_data_->processEclipseFormat(ecl_grid, periodic_extension,
-                                                                      turn_normals, clip_z,
-                                                                      poreVolume, nncs, aquifer_cell_volumes);
->>>>>>> cb18f332
+                                                          bool turn_normals, bool clip_z)
+    {
+        auto removed_cells = current_view_data_->processEclipseFormat(ecl_state, deck, periodic_extension,
+                                                                      turn_normals, clip_z);
         current_view_data_->ccobj_.broadcast(current_view_data_->logical_cartesian_size_.data(),
                                              current_view_data_->logical_cartesian_size_.size(),
                                              0);
