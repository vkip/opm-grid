--- conflicted
+++ resolved
@@ -154,14 +154,9 @@
             }
             const double z_tolerance = ecl_grid.isPinchActive() ?  ecl_grid.getPinchThresholdThickness() : 0.0;
             const bool nogap = ecl_grid.getPinchGapMode() ==  Opm::PinchMode::ModeEnum::NOGAP;
-<<<<<<< HEAD
             const auto& poreVolume = ecl_state->fieldProps().porv(true);
-            pinched_cells = mp.process(thickness, z_tolerance, poreVolume, ecl_grid.getMinpvVector(), actnumData, false, zcornData.data(), nogap);
-            if (pinched_cells.size() > 0) {
-=======
             minpv_result = mp.process(thickness, z_tolerance, poreVolume, ecl_grid.getMinpvVector(), actnumData, false, zcornData.data(), nogap);
             if (minpv_result.nnc.size() > 0) {
->>>>>>> 9b5b62bd
                 this->zcorn = zcornData;
             }
         }
