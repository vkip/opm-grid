//===========================================================================
//
// File: readEclipseFormat.cpp
//
// Created: Fri Jun 12 09:16:59 2009
//
// Author(s): Atgeirr F Rasmussen <atgeirr@sintef.no>
//            B�rd Skaflestad     <bard.skaflestad@sintef.no>
//
// $Date$
//
// $Revision$
//
//===========================================================================

/*
  Copyright 2009, 2010 SINTEF ICT, Applied Mathematics.
  Copyright 2009, 2010 Statoil ASA.

  This file is part of The Open Porous Media project  (OPM).

  OPM is free software: you can redistribute it and/or modify
  it under the terms of the GNU General Public License as published by
  the Free Software Foundation, either version 3 of the License, or
  (at your option) any later version.

  OPM is distributed in the hope that it will be useful,
  but WITHOUT ANY WARRANTY; without even the implied warranty of
  MERCHANTABILITY or FITNESS FOR A PARTICULAR PURPOSE.  See the
  GNU General Public License for more details.

  You should have received a copy of the GNU General Public License
  along with OPM.  If not, see <http://www.gnu.org/licenses/>.
*/


#if HAVE_CONFIG_H
#include "config.h"
#endif

#include "CpGridData.hpp"

#include <opm/grid/common/GeometryHelpers.hpp>
#include <opm/grid/cpgrid/EntityRep.hpp>

#include <opm/grid/cpgpreprocess/preprocess.h>
#include <opm/grid/MinpvProcessor.hpp>
#include <opm/grid/RepairZCORN.hpp>
#include <opm/grid/utility/StopWatch.hpp>

#include <opm/grid/utility/OpmParserIncludes.hpp>

#include <cstddef>
#include <fstream>
#include <iostream>
#include <initializer_list>
#include <set>
#include <utility>

namespace Dune
{

    using NNCMap = std::set<std::pair<int, int>>;
    using NNCMaps = std::array<NNCMap, 2>;
    enum NNCMapsIndex { PinchNNC = 0,
                        ExplicitNNC = 1 };


    // Forward declarations.
    namespace
    {
#if HAVE_ECL_INPUT
        std::vector<double>
        getSanitizedZCORN(const ::Opm::EclipseGrid& ecl_grid,
                          const ::std::vector<int>& actnum);
#endif

        typedef std::array<int, 3> coord_t;
        typedef std::array<double, 8> cellz_t;

        cellz_t getCellZvals(const coord_t& c, const coord_t& n, const double* z);

        void addOuterCellLayer(const grdecl& original,
                               std::vector<double>& new_coord,
                               std::vector<double>& new_zcorn,
                               std::vector<int>& new_actnum,
                               grdecl& output);
        void removeOuterCellLayer(processed_grid& grid);
        // void removeUnusedNodes(processed_grid& grid); // NOTE: not deleted, see comment at definition.
        void buildTopo(const processed_grid& output,
                       const NNCMaps& nnc,
                       std::vector<int>& global_cell,
                       cpgrid::OrientedEntityTable<0, 1>& c2f,
                       cpgrid::OrientedEntityTable<1, 0>& f2c,
                       Opm::SparseTable<int>& f2p,
                       std::vector<std::array<int,8> >& c2p,
                       std::vector<int>& face_to_output_face);
        void buildGeom(const processed_grid& output,
                       const cpgrid::OrientedEntityTable<0, 1>& c2f,
                       const std::vector<std::array<int,8> >& c2p,
                       const std::vector<int>& face_to_output_face,
                       const std::unordered_map<size_t, double>& aquifer_cell_volumes,
                       cpgrid::EntityVariable<cpgrid::Geometry<3, 3>, 0>& cell_geom,
                       cpgrid::EntityVariable<cpgrid::Geometry<2, 3>, 1>& face_geom,
                       cpgrid::EntityVariable<cpgrid::Geometry<0, 3>, 3>& point_geom,
                       cpgrid::SignedEntityVariable<FieldVector<double, 3> , 1>& normals,
                       bool turn_normals);
    } // anon namespace




namespace cpgrid
{

#if HAVE_ECL_INPUT
<<<<<<< HEAD
    void CpGridData::processEclipseFormat(Opm::EclipseState* ecl_state,
                                          const Opm::Deck* deck,
                                          bool periodic_extension, bool turn_normals, bool clip_z)
=======
    std::vector<std::size_t> CpGridData::processEclipseFormat(const Opm::EclipseGrid* ecl_grid_ptr, bool periodic_extension, bool turn_normals, bool clip_z,
                                                              const std::vector<double>& poreVolume, const Opm::NNC& nncs,
                                                              const std::unordered_map<size_t, double>& aquifer_cell_volumes)
>>>>>>> cb18f332
    {
        std::vector<std::size_t> removed_cells;
        if (ccobj_.rank() != 0 ) {
            // Store global grid only on rank 0
            return removed_cells;
        }

        const Opm::EclipseGrid& ecl_grid = ecl_state->getInputGrid();
        std::vector<double> coordData = ecl_grid.getCOORD();
        std::vector<int> actnumData = ecl_grid.getACTNUM();

        // Mutable because grdecl::zcorn is non-const.
        auto zcornData = getSanitizedZCORN(ecl_grid, actnumData);

        // Make input struct for processing code.
        grdecl g;
        g.dims[0] = ecl_grid.getNX();
        g.dims[1] = ecl_grid.getNY();
        g.dims[2] = ecl_grid.getNZ();
        g.coord = &coordData[0];
        g.zcorn = &zcornData[0];

        g.actnum = actnumData.empty() ? nullptr : &actnumData[0];
        std::vector<Opm::MinpvProcessor::PinchPair> pinched_cells;

        const auto& poreVolume = ecl_state->fieldProps().porv(true);
        // Possibly process MINPV
        if (!poreVolume.empty() && (ecl_grid.getMinpvMode() != Opm::MinpvMode::ModeEnum::Inactive)) {
            Opm::MinpvProcessor mp(g.dims[0], g.dims[1], g.dims[2]);
            // Currently PINCH is always assumed to be active
            const size_t cartGridSize = g.dims[0] * g.dims[1] * g.dims[2];
            std::vector<double> thickness(cartGridSize);
            for (size_t i = 0; i < cartGridSize; ++i) {
                thickness[i] = ecl_grid.getCellThickness(i);
            }
            const double z_tolerance = ecl_grid.isPinchActive() ?  ecl_grid.getPinchThresholdThickness() : 0.0;
            const bool nogap = ecl_grid.getPinchGapMode() ==  Opm::PinchMode::ModeEnum::NOGAP;
            pinched_cells = mp.process(thickness, z_tolerance, poreVolume, ecl_grid.getMinpvVector(), actnumData, false, zcornData.data(), nogap);
            if (pinched_cells.size() > 0) {
                this->zcorn = zcornData;
            }
        }

        NNCMaps nnc_cells;
        // Add PINCH NNCs.
        for (const auto& p : pinched_cells) {
            nnc_cells[PinchNNC].insert({p.cell1, p.cell2});
            removed_cells.push_back(p.removed_cell);
        }

        // Add explicit NNCs.
        const auto& nncs = ecl_state->getInputNNC();
        for (const auto single_nnc : nncs.input()) {
            // Repeated NNCs will only exist in the map once (repeated
            // insertions have no effect). The code that computes the
            // transmissibilities is responsible for ensuring repeated NNC
            // transmissibilities are added.
            nnc_cells[ExplicitNNC].insert({single_nnc.cell1, single_nnc.cell2});
        }

        // this variable is only required because getCellZvals() needs
        // a coord_t instead of a plain integer pointer...
        coord_t logicalCartesianSize;
        for (int axisIdx = 0; axisIdx < 3; ++axisIdx)
            logicalCartesianSize[axisIdx] = g.dims[axisIdx];

        // Handle zcorn clipping. The g variable points to the data in
        // the clipped_zcorn variable, i.e. clipped_zcorn must remain
        // in scope.
        std::vector<double> clipped_zcorn;
        if (clip_z) {
            double minz_top = 1e100;
            double maxz_bot = -1e100;
            for (int i = 0; i < g.dims[0]; ++i) {
                for (int j = 0; j < g.dims[1]; ++j) {
                    coord_t logicalCartesianCoord;
                    logicalCartesianCoord[0] = i;
                    logicalCartesianCoord[1] = j;

                    logicalCartesianCoord[2] = 0;
                    std::array<double, 8> cellz_bot = getCellZvals(logicalCartesianCoord, logicalCartesianSize, &zcornData[0]);

                    logicalCartesianCoord[2] = g.dims[2] - 1;
                    std::array<double, 8> cellz_top = getCellZvals(logicalCartesianCoord, logicalCartesianSize, &zcornData[0]);

                    for (int dd = 0; dd < 4; ++dd) {
                        minz_top = std::min(cellz_top[dd+4], minz_top);
                        maxz_bot = std::max(cellz_bot[dd], maxz_bot);
                    }
                }
            }
            if (minz_top <= maxz_bot) {
                OPM_THROW(std::runtime_error, "Grid cannot be clipped to a shoe-box (in z): Would be empty afterwards.");
            }
            int num_zcorn = zcornData.size();
            clipped_zcorn.resize(num_zcorn);
            for (int i = 0; i < num_zcorn; ++i) {
                clipped_zcorn[i] = std::max(maxz_bot, std::min(minz_top, g.zcorn[i]));
            }
            g.zcorn = &clipped_zcorn[0];
            this->zcorn = clipped_zcorn;
        }

        // Get z_tolerance.
        const double z_tolerance = ecl_grid.isPinchActive() ?
            ecl_grid.getPinchThresholdThickness() : 0.0;

        if (periodic_extension) {
            // Extend grid periodically with one layer of cells in the (i, j) directions.
            std::vector<double> new_coord;
            std::vector<double> new_zcorn;
            std::vector<int> new_actnum;
            grdecl new_g;
            addOuterCellLayer(g, new_coord, new_zcorn, new_actnum, new_g);
            // Make the grid.
            processEclipseFormat(new_g, ecl_state, deck, nnc_cells, z_tolerance, true, turn_normals);
        } else {
            // Make the grid.
            processEclipseFormat(g, ecl_state, deck, nnc_cells, z_tolerance, false, turn_normals);
        }

        return removed_cells;
    }
#endif // #if HAVE_ECL_INPUT


    enum { NNCFace = -1 };


    /// Read the Eclipse grid format ('.grdecl').
    void CpGridData::processEclipseFormat(const grdecl& input_data, Opm::EclipseState* ecl_state, const Opm::Deck* deck,
                                          NNCMaps& nnc, double z_tolerance, bool remove_ij_boundary, bool turn_normals)
    {
        if( ccobj_.rank() != 0 )
        {
            OPM_THROW(std::logic_error, "Processing  eclipse file only allowed on rank 0");
        }
        // Process.
#ifdef VERBOSE
        std::cout << "Processing eclipse data." << std::endl;
#endif
        processed_grid output;
        if (ecl_state) {
            const auto& aquifer = ecl_state->aquifer();
            const auto aquifer_cell_volumes = aquifer.numericalAquifers().aquiferCellVolumes();
            const size_t global_nc = input_data.dims[0] * input_data.dims[1] * input_data.dims[2];
            std::vector<int> is_aquifer_cell(global_nc, 0);
            for ([[maybe_unused]]const auto&[global_index, volume] : aquifer_cell_volumes) {
                is_aquifer_cell[global_index] = 1;
            }
            process_grdecl(&input_data, z_tolerance, is_aquifer_cell.data(), &output);
        } else {
            process_grdecl(&input_data, z_tolerance, nullptr, &output);
        }
        if (remove_ij_boundary) {
            removeOuterCellLayer(output);
            // removeUnusedNodes(output);
        }

        if (ecl_state) {
            assert(deck);
            const auto& aquifer = ecl_state->aquifer();
            if (aquifer.hasNumericalAquifer()) {
                const size_t global_nc = input_data.dims[0] * input_data.dims[1] * input_data.dims[2];
                std::vector<int> new_actnum(global_nc, 0);
                for (int i = 0; i < output.number_of_cells; ++i) {
                    new_actnum[output.local_cell_index[i]] = 1;
                }
                const auto& ecl_grid = ecl_state->getInputGrid();
                const auto& fp = ecl_state->fieldProps();
                aquifer.mutableNumericalAquifers().addAquiferConnections(*deck, ecl_grid, new_actnum);
                const auto& aquifer_nnc = aquifer.numericalAquifers().aquiferConnectionNNCs(ecl_grid, fp);
                // We need to update the nnc in the ecl_state
                ecl_state->appendInputNNC(aquifer_nnc);
                for (const auto single_nnc : aquifer_nnc) {
                    nnc[ExplicitNNC].insert({single_nnc.cell1, single_nnc.cell2});
                }
            }
        }

        // Move data into the grid's structures.
#ifdef VERBOSE
        std::cout << "Building topology." << std::endl;
#endif
        std::vector<int> face_to_output_face;
        buildTopo(output, nnc, global_cell_, cell_to_face_, face_to_cell_, face_to_point_, cell_to_point_, face_to_output_face);
        std::copy(output.dimensions, output.dimensions + 3, logical_cartesian_size_.begin());

#ifdef VERBOSE
        std::cout << "Building geometry." << std::endl;
#endif
        // here we need the cell volumes based on the active index order
        std::unordered_map<size_t, double> aquifer_cell_volumes_local;
        if (ecl_state && ecl_state->aquifer().hasNumericalAquifer()) {
            const auto& aquifer_cell_volumes = ecl_state->aquifer().numericalAquifers().aquiferCellVolumes();
            for (auto nc = this->global_cell_.size(), i = 0 * nc; i < nc; ++i) {
                auto aquCellPos = aquifer_cell_volumes.find(this->global_cell_[i]);
                if (aquCellPos != aquifer_cell_volumes.end()) {
                    aquifer_cell_volumes_local.emplace(i, aquCellPos->second);
                }
            }
        }
        buildGeom(output, cell_to_face_, cell_to_point_, face_to_output_face, aquifer_cell_volumes_local, geometry_.geomVector(std::integral_constant<int,0>()),
                  geometry_.geomVector(std::integral_constant<int,1>()), geometry_.geomVector(std::integral_constant<int,3>()),
                  face_normals_, turn_normals);

#ifdef VERBOSE
        std::cout << "Assigning face tags." << std::endl;
#endif
        int nf = face_to_output_face.size();
        std::vector<enum face_tag> temp_tags(nf);
        for (int i = 0; i < nf; ++i) {
            const int output_face = face_to_output_face[i];
            if (output_face == -1) {
                temp_tags[i] = NNC_FACE;
            } else {
                temp_tags[i] = output.face_tag[output_face];
            }
        }
        face_tag_.assign(temp_tags.begin(), temp_tags.end());

#ifdef VERBOSE
        std::cout << "Cleaning up." << std::endl;
#endif
        // Clean up the output struct.
        free_processed_grid(&output);

        computeUniqueBoundaryIds();

        if(ccobj_.size()>1)
            populateGlobalCellIndexSet();

#ifdef VERBOSE
        std::cout << "Done with grid processing." << std::endl;
#endif
    }

    } // end namespace cpgrid



    // ---- Implementation details below ----




    namespace
    {
#if HAVE_ECL_INPUT
        std::vector<double>
        getSanitizedZCORN(const ::Opm::EclipseGrid& ecl_grid,
                          const ::std::vector<int>& actnumData)
        {
            std::vector<double> zcornData = ecl_grid.getZCORN();

            auto repair = ::Opm::UgGridHelpers::RepairZCORN {
                std::move(zcornData), actnumData,
                std::vector<std::size_t>{ ecl_grid.getNX() ,
                                          ecl_grid.getNY() ,
                                          ecl_grid.getNZ() }
            };

            zcornData = repair.destructivelyGrabSanitizedValues();

            if (repair.switchedToDepth()) {
                std::cout << "ZCORN Values Switched from Elevation to "
                          << "Depth (Sign Reversal)\n";
            }

            {
                const auto& statTBB = repair.statTopBelowBottom();

                if (statTBB.cells > std::size_t{0}) {
                    std::cout << "ZCORN Changes From Top Not Below Bottom:\n"
                              << "  - Number of Cells Changed:   "
                              << statTBB.cells << '\n'
                              << "  - Number of Corners Changed: "
                              << statTBB.corners << '\n';
                }
            }

            {
                const auto& statBBLT = repair.statBottomBelowLowerTop();

                if (statBBLT.cells > std::size_t{0}) {
                    std::cout << "ZCORN Changes From Bottom Not Below Lower Top:\n"
                              << "  - Number of Cells Changed:   "
                              << statBBLT.cells << '\n'
                              << "  - Number of Corners Changed: "
                              << statBBLT.corners << '\n';
                }
            }

            return zcornData;
        }
#endif

        typedef std::array<int, 3> coord_t;
        typedef std::array<double, 8> cellz_t;

        cellz_t getCellZvals(const coord_t& c, const coord_t& n, const double* z)
        {
            // cout << c << endl;
            int delta[3] = { 1,
                             2*n[0],
                             4*n[0]*n[1] };
            int ix = 2*(c[0]*delta[0] + c[1]*delta[1] + c[2]*delta[2]);
            // cout << ix << endl;
            cellz_t cellz = {{ z[ix], z[ix + delta[0]],
                               z[ix + delta[1]], z[ix + delta[1] + delta[0]],
                               z[ix + delta[2]], z[ix + delta[2] + delta[0]],
                               z[ix + delta[2] + delta[1]], z[ix + delta[2] + delta[1] + delta[0]] }};
            return cellz;
        }



        void setCellZvals(const coord_t& c, const coord_t& n, double* z, const cellz_t& cellvals)
        {
            int delta[3] = { 1,
                             2*n[0],
                             4*n[0]*n[1] };
            int ix = 2*(c[0]*delta[0] + c[1]*delta[1] + c[2]*delta[2]);
            z[ix]                                  = cellvals[0];
            z[ix + delta[0]]                       = cellvals[1];
            z[ix + delta[1]]                       = cellvals[2];
            z[ix + delta[1] + delta[0]]            = cellvals[3];
            z[ix + delta[2]]                       = cellvals[4];
            z[ix + delta[2] + delta[0]]            = cellvals[5];
            z[ix + delta[2] + delta[1]]            = cellvals[6];
            z[ix + delta[2] + delta[1] + delta[0]] = cellvals[7];
        }

        coord_t indexToIjk(const coord_t& n, const int index)
        {
            coord_t c;
            c[2] = index/(n[0]*n[1]);
            c[1] = (index%(n[0]*n[1]))/n[0];
            c[0] = index%n[0];
            return c;
        }

        void findTopAndBottomZ(const coord_t& n, const std::vector<double>& z, double& zb, double& zt)
        {
            int numperlevel = 4*n[0]*n[1];
            zb = *std::max_element(z.begin(), z.begin() + numperlevel);
            zt = *std::min_element(z.end() - numperlevel, z.end());
        }


        /// Add an outer cell layer in the (i, j) directions,
        /// repeating the cells on the other side (for periodic
        /// boundary conditions).
        void addOuterCellLayer(const grdecl& original,
                               std::vector<double>& new_coord,
                               std::vector<double>& new_zcorn,
                               std::vector<int>& new_actnum,
                               grdecl& output)
        {
            // Based on periodic_extension.cpp from the old C++ code,
            // with a few changes:
            //  1. We want actnum of the added cells to be true.
            //  2. We do not treat other fields such as PORO, SATNUM etc.
            //     since the grid will be reduced back to its regular
            //     size before those fields are processed.

            OPM_MESSAGE("WARNING: Assuming vertical pillars in a cartesian grid.");

            // Build new-to-old cell index table.
            // First expand in x.
            coord_t n = {{ original.dims[0], original.dims[1], original.dims[2] }};
            std::vector<int> x_new2old;
            x_new2old.reserve((n[0]+2)*n[1]*n[2]);
            for (int kz = 0; kz < n[2]; ++kz) {
                for (int jy = 0; jy < n[1]; ++jy) {
                    int row_ix = kz*n[0]*n[1] + jy*n[0];
                    x_new2old.push_back(row_ix + n[0] - 1);
                    for (int ix = 1; ix < n[0] + 1; ++ix) {
                        x_new2old.push_back(row_ix + ix - 1);
                    }
                    x_new2old.push_back(row_ix);
                }
            }
            // copy(x_new2old.begin(), x_new2old.end(), ostream_iterator<int>(cout, " "));
            // cout << endl;
            // Then expand in y.
            const int num_new_cells = (n[0]+2)*(n[1]+2)*n[2];
            std::vector<int> new2old;
            new2old.reserve(num_new_cells);
            for (int kz = 0; kz < n[2]; ++kz) {
                for (int jy = 0; jy < n[1] + 2; ++jy) {
                    int offset = kz*(n[0] + 2)*n[1] + (jy - 1)*(n[0] + 2);
                    if (jy == 0) {
                        offset = kz*(n[0] + 2)*n[1] + (n[1] - 1)*(n[0] + 2);
                    } else if (jy == n[1] + 1) {
                        offset = kz*(n[0] + 2)*n[1];
                    }
                    for (int ix = 0; ix < n[0] + 2; ++ix) {
                        new2old.push_back(x_new2old[offset + ix]);
                    }
                }
            }
            assert(int(new2old.size()) == num_new_cells);
            // copy(new2old.begin(), new2old.end(), ostream_iterator<int>(cout, " "));
            // cout << endl;
            // On second thought, we should have used a multidimensional array or something...

            // Build new COORD field.
            std::vector<double> coord;
            coord.reserve(6*(n[0] + 3)*(n[1] + 3));
            const double* old_coord = original.coord;
            double dx = old_coord[6] - old_coord[0];
            double dy = old_coord[6*(n[0] + 1) + 1] - old_coord[1];
            double ox = old_coord[0] - dx;
            double oy = old_coord[1] - dy;
            for (int jy = 0; jy < n[1] + 3; ++jy) {
                double y = oy + jy*dy;
                for (int ix = 0; ix < n[0] + 3; ++ix) {
                    double x = ox + ix*dx;
                    coord.push_back(x);
                    coord.push_back(y);
                    coord.push_back(0.0);
                    coord.push_back(x);
                    coord.push_back(y);
                    coord.push_back(1.0);
                }
            }

            // Build new ZCORN field, PERMX, PORO, ACTNUM, SATNUM.
            const double* old_zcorn = original.zcorn;
            const int* old_actnum = original.actnum;
            std::vector<double> zcorn(8*num_new_cells);
            std::vector<int> actnum(num_new_cells);
            coord_t new_n = {{ n[0] + 2, n[1] + 2, n[2] }};
            for (int kz = 0; kz < new_n[2]; ++kz) {
                for (int jy = 0; jy < new_n[1]; ++jy) {
                    for (int ix = 0; ix < new_n[0]; ++ix) {
                        int new_cell_index = ix + jy*(new_n[0]) + kz*(new_n[0])*(new_n[1]);
                        int old_cell_index = new2old[new_cell_index];

                        cellz_t cellvals = getCellZvals(indexToIjk(n, old_cell_index), n, old_zcorn);
                        // cout << new_cell_index << ' ' << old_cell_index << ' ' << cellvals << endl;
                        setCellZvals(indexToIjk(new_n, new_cell_index), new_n, &zcorn[0], cellvals);
                        actnum[new_cell_index] = old_actnum?old_actnum[old_cell_index]:1;
                        if (ix == 0 || ix == new_n[0] - 1
                            || jy == 0 || jy == new_n[1] - 1) {
                            actnum[new_cell_index] = 1;  // This line is changed from the original.
                        }
                    }
                }
            }

            // Clamp z-coord to make shoe box shape
            bool clamp_z = true;
            if (clamp_z) {
                double zb;
                double zt;
                findTopAndBottomZ(new_n, zcorn, zb, zt);
                for (int i = 0; i < int(zcorn.size()); ++i) {
                    zcorn[i] =  std::min(zt, std::max(zb, zcorn[i]));
                }
            }

            // Build output.
            new_coord.swap(coord);
            new_zcorn.swap(zcorn);
            new_actnum.swap(actnum);
            output.dims[0] = new_n[0];
            output.dims[1] = new_n[1];
            output.dims[2] = new_n[2];
            output.coord = &new_coord[0];
            output.zcorn = &new_zcorn[0];
            output.actnum = &new_actnum[0];
        }




        /// Helper function used by removeOuterCellLayer().
        int newLogCartFromOld(const int idx, const int dim[3])
        {
            // Compute old (i, j, k).
            const int Nx = dim[0];
            const int Ny = dim[1];
            const int NxNy = Nx*Ny;
            int k = idx/NxNy;
            // if (k <= 0 || k >= dim[2] - 1) return -1;
            int j = (idx - NxNy*k)/Nx;
            if (j <= 0 || j >= Ny - 1) return -1;
            int i = idx - Nx*j - Nx*Ny*k;
            if (i <= 0 || i >= Nx - 1) return -1;
            // return (Nx - 2)*(Ny - 2)*(k - 1) + (Nx - 2)*(j - 1) + (i - 1);
            return (Nx - 2)*(Ny - 2)*k + (Nx - 2)*(j - 1) + (i - 1);
        }

        /// Removes all (i, j) boundary cells from a grid.
        void removeOuterCellLayer(processed_grid& grid)
        {
            // Remove outer cells as follows:
            //   1. Build a new local_cell_index (in a new variable), compute new number_of_cells.
            //   2. Build the inverse lookup: From old logical cartesian to new cell indices.
            //   3. Modify face_neighbours by replacing each entry by its new cell index (or -1).
            //   4. Modify dimensions[], number_of_cells and replace local_cell_index.
            // After this, we still have the same number of faces, it's just that some of them may
            // have only (-1, -1) as neighbours.

            // Part 1 and 2 in one pass.
            std::vector<int> new_index_to_new_lcart;
            new_index_to_new_lcart.reserve(grid.number_of_cells); // A little too large, but no problem.
            int num_old_lcart = grid.dimensions[0]*grid.dimensions[1]*grid.dimensions[2];
            std::vector<int> old_lcart_to_new_index(num_old_lcart, -1);
            for (int i = 0; i < grid.number_of_cells; ++i) {
                int old_lcart = grid.local_cell_index[i];
                int new_lcart = newLogCartFromOld(old_lcart, grid.dimensions);
                if (new_lcart != -1) {
                    old_lcart_to_new_index[old_lcart] = new_index_to_new_lcart.size();
                    new_index_to_new_lcart.push_back(new_lcart);
                } else {
                    old_lcart_to_new_index[old_lcart] = -1;
                }
            }

            // Part 3, modfying the face->cell connections.
            for (int i = 0; i < 2*grid.number_of_faces; ++i) {
                int old_index = grid.face_neighbors[i];
                if (old_index != -1) {
                    int old_lcart = grid.local_cell_index[old_index];
                    int new_index = old_lcart_to_new_index[old_lcart];
                    grid.face_neighbors[i] = new_index; // May be -1, if cell is to be removed.
                }
            }

            // Part 4, modifying the other output data.
            grid.dimensions[0] = grid.dimensions[0] - 2;
            grid.dimensions[1] = grid.dimensions[1] - 2;
            grid.dimensions[2] = grid.dimensions[2] - 2;
            grid.number_of_cells = new_index_to_new_lcart.size();
            std::copy(new_index_to_new_lcart.begin(), new_index_to_new_lcart.end(), grid.local_cell_index);
        }





        /*

        // NOTE: This function has been commented out as it is not in use, and therefore
        //       generates warnings. It has not been deleted, as it should eventually be
        //       used, what is missing is thorough testing of the method.

        void removeUnusedNodes(processed_grid& grid)
        {
            // Nodes are considered unused if they are unreachable from a cell.

            // The following data are modified by this function:
            //    grid.face_nodes
            //    grid.number_of_nodes
            //    grid.node_coordinates[]

            // The following caveats apply:
            //   - grid.face_nodes will contain -1 where nodes have been removed
            //     (this will only happen for faces not neighbouring any cells)
            //   - grid.number_of_nodes_on_pillars is unchanged (and therefore wrong)

            // Remove unused nodes in three steps:
            //
            //   1. Build the old_to_new node index array (-1 means removed).
            //
            //      a) Initially, all are considered unused. We first signify usage
            //         by changing to a 0 the entries corresponding to reachable nodes.
            std::vector<int> old_to_new(grid.number_of_nodes, -1);
            for (int face = 0; face < grid.number_of_faces; ++face) {
                if (grid.face_neighbors[2*face] != -1 || grid.face_neighbors[2*face + 1] != -1) {
                    // Face is reachable
                    for (int ii = grid.face_ptr[face]; ii < grid.face_ptr[face + 1]; ++ii) {
                        int node = grid.face_nodes[ii];
                        old_to_new[node] = 0;
                    }
                }
            }
            //      b) Set the new indices by simple array compression.
            int nodecount = 0;
            for (int node = 0; node < grid.number_of_nodes; ++node) {
                if (old_to_new[node] != -1) {
                    assert(old_to_new[node] == 0);
                    old_to_new[node] = nodecount;
                    ++nodecount;
                }
            }

            //   2. Use old_to_new to transform grid.face_nodes and grid.node_coordinates[].
            for (int fnode = 0; fnode < grid.face_ptr[grid.number_of_faces]; ++fnode) {
                int old = grid.face_nodes[fnode];
                grid.face_nodes[fnode] = old_to_new[old];
            }
            double* nc = grid.node_coordinates;
            for (int node = 0; node < grid.number_of_nodes; ++node) {
                int newidx = old_to_new[node];
                if (newidx != -1) {
                    nc[3*newidx]     = nc[3*node];
                    nc[3*newidx + 1] = nc[3*node + 1];
                    nc[3*newidx + 2] = nc[3*node + 2];
                }
            }

            //   3. Set grid.number_of_nodes.
            grid.number_of_nodes = nodecount;
        }
        */




        std::vector<int> createGlobalToLocal(const processed_grid& output,
                                             const std::vector<int>& global_cell)
        {
            std::vector<int> global_to_local;
            int cart_size = 1;
            const int num_dims = sizeof(output.dimensions)/sizeof(*output.dimensions);
            for (int idx = 0; idx < num_dims ; ++idx) {
                cart_size *= output.dimensions[idx];
            }
            // create the inverse map of global_cell
            global_to_local.resize(cart_size, -1);
            for (size_t idx = 0; idx < global_cell.size(); ++idx) {
                global_to_local[global_cell[idx]] = idx;
            }
            return global_to_local;
        }





        NNCMap filterNNCs(const processed_grid& output,
                          const NNCMap& nnc,
                          const std::vector<int>& global_to_local)
        {
            NNCMap filtered_nnc;
            const int num_faces = output.number_of_faces;
            std::vector<std::pair<int, int>> face_cells(num_faces);
            // Sort all face->cell mappings so that lowest cell number comes first.
            for (int f = 0; f < num_faces; ++f) {
                const int c1 = output.face_neighbors[2*f];
                const int c2 = output.face_neighbors[2*f + 1];
                if (c1 < c2) {
                    face_cells[f] = { c1, c2 };
                } else {
                    face_cells[f] = { c2, c1 };
                }
            }
            // Sort face->cell mappings according to first, then second cell.
            std::sort(face_cells.begin(), face_cells.end());
            // For each nnc, add it to filtered_nnc only if not found in face->cell mappings.
            for (const auto& nncpair : nnc) {
                if (nncpair.first < 0 || nncpair.second < 0 ||
                    nncpair.first >= static_cast<int>(global_to_local.size()) ||
                    nncpair.second >= static_cast<int>(global_to_local.size())) {
                    Opm::OpmLog::warning("nnc_invalid", "NNC connection requested between invalid cells.");
                    continue;
                }
                const int c1 = global_to_local[nncpair.first];
                const int c2 = global_to_local[nncpair.second];
                if (c1 < 0 || c2 < 0) {
                    Opm::OpmLog::warning("nnc_inactive", "NNC connection requested between inactive cells.");
                    continue;
                }
                const auto beg = std::lower_bound(face_cells.begin(), face_cells.end(), std::make_pair(c1, -1));
                const auto end = std::find_if(beg, face_cells.end(), [c1](const std::pair<int, int>& p){ return p.first > c1; });
                const auto it = std::find_if(beg, end, [c2](const std::pair<int, int>& p){ return p.second == c2; });
                if (it == end) {
                    // The connection (c1, c2) was not found in the face->cell mapping.
                    filtered_nnc.insert(nncpair);
                }
            }
            return filtered_nnc;
        }





        void buildFaceToCellNNC(const processed_grid& output,
                                const NNCMap& nnc,
                                const std::vector<int>& global_to_local,
                                cpgrid::OrientedEntityTable<1, 0>& f2c,
                                std::vector<int>& face_to_output_face)
        {
            // Add nnc connections first, to preserve the
            // property that top and bottom faces come last
            // (per cell) in the cell-face mapping.
            // A complicating factor is that an NNC could be specified
            // for a connection that is also appearing as a face in
            // the geometry-based grid processing. In that case we
            // should ensure we do not add it twice, and therefore we
            // filter them out first.
            NNCMap filtered_nnc = filterNNCs(output, nnc, global_to_local);
            cpgrid::EntityRep<0> cells[2];
            for (const auto& nncpair : filtered_nnc) {
                const int c1 = global_to_local[nncpair.first];
                const int c2 = global_to_local[nncpair.second];
                cells[0].setValue(c1, true);
                cells[1].setValue(c2, false);
                std::sort(cells, cells + 2);
                f2c.appendRow(cells, cells + 2);
                face_to_output_face.push_back(cpgrid::NNCFace);
            }
        }





        void buildFaceToCell(const processed_grid& output,
                             const NNCMaps& nnc,
                             const std::vector<int>& global_cell,
                             cpgrid::OrientedEntityTable<1, 0>& f2c,
                             std::vector<int>& face_to_output_face)
        {
            std::vector<int> global_to_local;
            if (!nnc[ExplicitNNC].empty() || !nnc[PinchNNC].empty())
                global_to_local = createGlobalToLocal(output, global_cell);

            f2c.clear();
            face_to_output_face.clear();
            // Reserve to save allocation time. True required size may be smaller.
            face_to_output_face.reserve(output.number_of_faces + nnc[ExplicitNNC].size());
            if (!nnc[ExplicitNNC].empty()) {
                buildFaceToCellNNC(output, nnc[ExplicitNNC], global_to_local, f2c, face_to_output_face);
            }
            int nf = output.number_of_faces;
            cpgrid::EntityRep<0> cells[2];
            // int next_skip_zmin_face = -1; // Not currently used, see comments further down.
            for (int i = 0; i < nf; ++i) {
                const int* fnc = output.face_neighbors + 2*i;
                int cellcount = 0;
                if (fnc[0] != -1) {
                    cells[cellcount].setValue(fnc[0], true);
                    ++cellcount;
                }
                if (fnc[1] != -1) {
                    cells[cellcount].setValue(fnc[1], false);
                    ++cellcount;
                }
                if (output.face_tag[i] == K_FACE ) {
                    if (fnc[1] == -1 ) {
                        // Add the NNC created from the minpv processs
                        // at the bottom of the cell.
                        auto it = nnc[PinchNNC].lower_bound({global_cell[fnc[0]], 0});
                        if (it != nnc[PinchNNC].end() && it->first == global_cell[fnc[0]]) {
                            const int other_cell = global_to_local[it->second];
                            cells[cellcount].setValue(other_cell, false);
                            ++cellcount;
                            // Now we must ensure that the face connecting
                            // the second cell to the boundary is skipped,
                            // it is considered replaced by the connection
                            // added here.
                            // Note: not done anymore, see comment below.
                            // next_skip_zmin_face = other_cell;
                        }
                    } else if (fnc[0] == -1) {
                        // This block has been disabled, as removing the original top face
                        // of a cell changed the cell corners, thereby changing TRANX and TRANY
                        // for example. With the block disabled, cells that receive a PINCH
                        // connection face from above will retain their original top face, in addition
                        // to the new one. A typical such cell will therefore have 7 faces rather than
                        // the usual 6 (away from faults).
                        /*
                        // Check if this is a cell we should skip.
                        if (fnc[1] == next_skip_zmin_face) {
                            next_skip_zmin_face = -1;
                            continue; // Do not add this face to f2c.
                        }
                        */
                    }
                }

                // Assertation below is no longer true, due to periodic_extension etc.
                // Instead, the appendRow() is put inside an if test.
                // assert(cellcount == 1 || cellcount == 2);
                if (cellcount > 0) {
                    std::sort(cells, cells + cellcount);
                    f2c.appendRow(cells, cells + cellcount);
                    face_to_output_face.push_back(i);
                }
            }
        }





        void buildTopo(const processed_grid& output,
                       const NNCMaps& nnc,
                       std::vector<int>& global_cell,
                       cpgrid::OrientedEntityTable<0, 1>& c2f,
                       cpgrid::OrientedEntityTable<1, 0>& f2c,
                       Opm::SparseTable<int>& f2p,
                       std::vector<std::array<int,8> >& c2p,
                       std::vector<int>& face_to_output_face)
        {
            // Map local to global cell index.
            global_cell.assign(output.local_cell_index,
                               output.local_cell_index + output.number_of_cells);

            // Build face to cell mapping.
            buildFaceToCell(output, nnc, global_cell, f2c, face_to_output_face);
            int num_faces = f2c.size();

            // Build cell to face.
            f2c.makeInverseRelation(c2f);
            int num_cells = c2f.size();

            // Build face to point
            const int* fn = output.face_nodes;
            const int* fp = output.face_ptr;
            for (int face = 0; face < num_faces; ++face) {
                int output_face = face_to_output_face[face];
                if (output_face == cpgrid::NNCFace) {
                    // Add an empty row, i.e. no points are associated with the NNC face.
                    f2p.appendRow(fn, fn);
                } else {
                    f2p.appendRow(fn + fp[output_face], fn + fp[output_face+1]);
                }
            }

            // Build cell to point
            c2p.clear();
            c2p.reserve(num_cells);
            for (int i = 0; i < num_cells; ++i) {
                cpgrid::OrientedEntityTable<0, 1>::row_type cf = c2f[cpgrid::EntityRep<0>(i, true)];
                // We know that the bottom and top faces come last.
                int numf = cf.size();
                int bot_face = face_to_output_face[cf[numf - 2].index()];
                int bfbegin = output.face_ptr[bot_face];
                assert(output.face_ptr[bot_face + 1] - bfbegin == 4);
                int top_face = face_to_output_face[cf[numf - 1].index()];
                int tfbegin = output.face_ptr[top_face];
                assert(output.face_ptr[top_face + 1] - tfbegin == 4);
                // We want the corners in 'x fastest, then y, then z' order,
                // so we need to take the face_nodes in noncyclic order: 0 1 3 2.
                std::array<int,8> corners = {{ output.face_nodes[bfbegin],
                                               output.face_nodes[bfbegin + 1],
                                               output.face_nodes[bfbegin + 3],
                                               output.face_nodes[bfbegin + 2],
                                               output.face_nodes[tfbegin],
                                               output.face_nodes[tfbegin + 1],
                                               output.face_nodes[tfbegin + 3],
                                               output.face_nodes[tfbegin + 2] }};
                c2p.push_back(corners);
            }
#ifndef NDEBUG
#ifdef VERBOSE
            std::cout << "Doing extra topology integrity check." << std::endl;
#endif
            cpgrid::OrientedEntityTable<1, 0> f2c_again;
            c2f.makeInverseRelation(f2c_again);
            assert(f2c == f2c_again);
#endif
        }

        /// Encapsulate a vector<T>, and a permutation array used for access.
        template <typename T>
        class IndirectArray
        {
        public:
            IndirectArray(const std::vector<T>& data, const int* beg, const int* end)
                : data_(data), beg_(beg), end_(end)
            {
            }
            const T& operator[](int index) const
            {
                assert(index >= 0 && index < size());
                return data_[beg_[index]];
            }
            int size() const
            {
                return end_ - beg_;
            }
            typedef T value_type;
        private:
            const std::vector<T>& data_;
            const int* beg_;
            const int* end_;
        };


        // Helper template for making Geometry objects.
        // The generic one is suitable for dim == 0 (vertices).
        template <int dim>
        struct MakeGeometry
        {
            cpgrid::Geometry<dim, 3> operator()(const FieldVector<double, 3>& pos)
            {
                return cpgrid::Geometry<dim, 3>(pos);
            }
        };

        // Specialization for cells.
        template <>
        struct MakeGeometry<3>
        {
            const cpgrid::EntityVariable<cpgrid::Geometry<0, 3>, 3>& allcorners_;
            MakeGeometry(const cpgrid::EntityVariable<cpgrid::Geometry<0, 3>, 3>& allcorners)
                : allcorners_(allcorners)
            {
            }
            cpgrid::Geometry<3, 3> operator()(const FieldVector<double, 3>& pos,
                                                      double vol,
                                                      const std::array<int,8>& corner_indices)
            {
                return cpgrid::Geometry<3, 3>(pos, vol, allcorners_, &corner_indices[0]);
            }
        };

        // Specialization for intersections.
        template <>
        struct MakeGeometry<2>
        {
            cpgrid::Geometry<2, 3> operator()(const FieldVector<double, 3>& pos, double vol)
            {
                return cpgrid::Geometry<2, 3>(pos, vol);
            }
        };



        void buildGeom(const processed_grid& output,
                       const cpgrid::OrientedEntityTable<0, 1>& c2f,
                       const std::vector<std::array<int,8> >& c2p,
                       const std::vector<int>& face_to_output_face,
                       const std::unordered_map<size_t, double>& aquifer_cell_volumes,
                       cpgrid::EntityVariable<cpgrid::Geometry<3, 3>, 0>& cell_geom,
                       cpgrid::EntityVariable<cpgrid::Geometry<2, 3>, 1>& face_geom,
                       cpgrid::EntityVariable<cpgrid::Geometry<0, 3>, 3>& point_geom,
                       cpgrid::SignedEntityVariable<FieldVector<double, 3>, 1>& normals,
                       bool turn_normals)
        {
            typedef FieldVector<double, 3> point_t;
            std::vector<point_t> points;
            std::vector<point_t> face_normals;
            std::vector<point_t> face_centroids;
            std::vector<double>  face_areas;
            std::vector<point_t> cell_centroids;
            std::vector<double>  cell_volumes;
            using namespace GeometryHelpers;
#ifdef VERBOSE
            Opm::time::StopWatch clock;
            clock.start();
#endif
            // Get the points.
            int np = output.number_of_nodes;
            points.clear();
            points.reserve(np);
            for (int i = 0; i < np; ++i) {
                // \TODO add a convenience explicit constructor
                // for FieldVector taking an iterator.
                point_t pt;
                for (int dd = 0; dd < 3; ++dd) {
                    pt[dd] = output.node_coordinates[3*i + dd];
                }
                points.push_back(pt);
            }
#ifdef VERBOSE
            std::cout << "Points:             " << clock.secsSinceLast() << std::endl;
#endif

            // Get the face data.
            // \TODO Both the face and (especially) the cell section
            // is not very efficient. It could be rewritten easily
            // (focus on the polygonCellXXX methods first).
            // \TODO Use exact geometry instead of these approximations.
            int nf = face_to_output_face.size();
            const int* fn = output.face_nodes;
            const int* fp = output.face_ptr;
            for (int face = 0; face < nf; ++face) {
                // Computations in this loop could be speeded up
                // by doing more of them simultaneously.
                int output_face = face_to_output_face[face];
                if (output_face == cpgrid::NNCFace) {
                    // NNC faces are purely topological constructs,
                    // and do not have any embedded geometry.
                    // However, since the ewoms code will multiply and
                    // divide by the face area even if not necessary
                    // for the cell-centered FV discretization (because
                    // it wants to deal with velocities rather than fluxes),
                    // we have to set the areas to 1 to avoid trouble.
                    face_normals.push_back({-1e100, -1e100, -1e100});
                    face_centroids.push_back({-1e100, -1e100, -1e100});
                    face_areas.push_back(1.0);
                } else {
                    IndirectArray<point_t> face_pts(points, fn + fp[output_face], fn + fp[output_face+1]);
                    point_t avg = average(face_pts);
                    point_t centroid = polygonCentroid(face_pts, avg);
                    point_t normal = polygonNormal(face_pts, centroid);
                    double area = polygonArea(face_pts, centroid);
                    face_normals.push_back(normal);
                    face_centroids.push_back(centroid);
                    face_areas.push_back(area);
                }
            }
#ifdef VERBOSE
            std::cout << "Faces:              " << clock.secsSinceLast() << std::endl;
#endif
            // Get the cell data.
            int nc = output.number_of_cells;
            std::vector<int> face_indices;
            for (int cell = 0; cell < nc; ++cell) {
                cpgrid::EntityRep<0> cell_ent(cell, true);
                cpgrid::OrientedEntityTable<0, 1>::row_type cf = c2f[cell_ent];
                face_indices.clear();
                for (int local_index = 0; local_index < cf.size(); ++local_index) {
                    if (face_to_output_face[cf[local_index].index()] != cpgrid::NNCFace) {
                        face_indices.push_back(cf[local_index].index());
                    }
                }
                IndirectArray<point_t> cell_pts(face_centroids, &face_indices[0], &face_indices[0] + face_indices.size());
                point_t cell_avg = average(cell_pts);
                point_t cell_centroid(0.0);
                double tot_cell_vol = 0.0;
                for (int local_index = 0; local_index < cf.size(); ++local_index) {
                    int face = cf[local_index].index();
                    int output_face = face_to_output_face[face];
                    if (output_face == cpgrid::NNCFace) {
                        // Skip NNC face, do not contribute to cell geometry.
                        continue;
                    }
                    IndirectArray<point_t> face_pts(points, fn + fp[output_face], fn + fp[output_face+1]);
                    double small_vol = polygonCellVolume(face_pts, face_centroids[face], cell_avg);
                    tot_cell_vol += small_vol;
                    point_t face_contrib = polygonCellCentroid(face_pts, face_centroids[face], cell_avg);
                    face_contrib *= small_vol;
                    cell_centroid += face_contrib;
                }
                // TODO: for the cell with zero volumes, data in cell_centroid is NaN already. We need to
                // find solution to deal with those cells to get sensible cell_centroid.
                if (tot_cell_vol > 0.) {
                    cell_centroid /= tot_cell_vol;
                }
// #define HACK_CELL_CENTROIDS     // when this is defined, you get the average of top and bottom face centroids.
#ifdef HACK_CELL_CENTROIDS
                int numf = cf.size();
                cell_centroid = face_centroids[face_indices[numf - 2]];
                cell_centroid += face_centroids[face_indices[numf - 1]];
                cell_centroid *= 0.5;
#endif
                cell_centroids.push_back(cell_centroid);
                cell_volumes.push_back(tot_cell_vol);
            }
            // update the volumes of numerical aquifer cells
            for (const auto& [index, volume] : aquifer_cell_volumes) {
                cell_volumes[index] = volume;
            }



#ifdef VERBOSE
            std::cout << "Cells:              " << clock.secsSinceLast() << std::endl;
#endif


            // \TODO Fix the code below , as it is:
            // A) wasteful
            // B) wordy,
            // C) slow
            // D) copied from readSintefLegacyFormat.cpp
            // Points
            // Points
            point_geom.reserve(points.size());
            MakeGeometry<0> mpointg;
            std::transform(points.begin(), points.end(),
                           std::back_inserter(point_geom), mpointg);
            // Cells
            cell_geom.reserve(nc);
            MakeGeometry<3> mcellg(point_geom);
//             std::transform(cell_centroids.begin(), cell_centroids.end(),
//                            cell_volumes.begin(),
//                            std::back_inserter(cell_geom, mcellg);
            for (int c = 0;  c < nc; ++c) {
                cell_geom.push_back(mcellg(cell_centroids[c], cell_volumes[c], c2p[c]));
            }
            // Faces
            face_geom.reserve(face_centroids.size());
            MakeGeometry<2> mfaceg;
            std::transform(face_centroids.begin(), face_centroids.end(),
                           face_areas.begin(),
                           std::back_inserter(face_geom), mfaceg);
#ifdef VERBOSE
            std::cout << "Transforms/copies:  " << clock.secsSinceLast() << std::endl;
#endif

            // The final, combined object (yes, a lot of copying goes on here).
            if (turn_normals) {
                int num_normals = face_normals.size();
                for (int i = 0; i < num_normals; ++i) {
                    face_normals[i] *= -1.0;
                }
            }
            normals.assign(face_normals.begin(), face_normals.end());
#ifdef VERBOSE
            std::cout << "Final construction: " << clock.secsSinceLast() << std::endl;
#endif
        }
    } // anon namespace
} // namespace Dune
<|MERGE_RESOLUTION|>--- conflicted
+++ resolved
@@ -114,15 +114,9 @@
 {
 
 #if HAVE_ECL_INPUT
-<<<<<<< HEAD
-    void CpGridData::processEclipseFormat(Opm::EclipseState* ecl_state,
-                                          const Opm::Deck* deck,
-                                          bool periodic_extension, bool turn_normals, bool clip_z)
-=======
-    std::vector<std::size_t> CpGridData::processEclipseFormat(const Opm::EclipseGrid* ecl_grid_ptr, bool periodic_extension, bool turn_normals, bool clip_z,
-                                                              const std::vector<double>& poreVolume, const Opm::NNC& nncs,
-                                                              const std::unordered_map<size_t, double>& aquifer_cell_volumes)
->>>>>>> cb18f332
+    std::vector<std::size_t> CpGridData::processEclipseFormat(Opm::EclipseState* ecl_state,
+                                                              const Opm::Deck* deck,
+                                                              bool periodic_extension, bool turn_normals, bool clip_z)
     {
         std::vector<std::size_t> removed_cells;
         if (ccobj_.rank() != 0 ) {
