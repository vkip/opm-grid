/*
  Copyright 2010 SINTEF ICT, Applied Mathematics.

  This file is part of the Open Porous Media project (OPM).

  OPM is free software: you can redistribute it and/or modify
  it under the terms of the GNU General Public License as published by
  the Free Software Foundation, either version 3 of the License, or
  (at your option) any later version.

  OPM is distributed in the hope that it will be useful,
  but WITHOUT ANY WARRANTY; without even the implied warranty of
  MERCHANTABILITY or FITNESS FOR A PARTICULAR PURPOSE.  See the
  GNU General Public License for more details.

  You should have received a copy of the GNU General Public License
  along with OPM.  If not, see <http://www.gnu.org/licenses/>.
*/

#ifndef OPM_TRANS_TPFA_HEADER_INCLUDED
#define OPM_TRANS_TPFA_HEADER_INCLUDED

#include "grid.h"

#ifdef __cplusplus
extern "C" {
#endif

void
tpfa_htrans_compute(grid_t *G, const double *perm, double *htrans);

void
tpfa_trans_compute(grid_t *G, const double *htrans, double *trans);

void
tpfa_eff_trans_compute(grid_t       *G,
                       const double *totmob,
                       const double *htrans,
                       double       *trans);

<<<<<<< HEAD
void
small_matvec(size_t n, int sz,
             const double *A,
             const double *X,
             double       *Y);

void
tpfa_compr_htran_mult(grid_t       *G         ,
                      int           np        ,
                      size_t        max_ngconn,
                      const double *Ac        ,
                      const double *xf        ,
                      double       *ht_mult);
=======
#ifdef __cplusplus
}
#endif
>>>>>>> 4902c1df

#endif  /* OPM_TRANS_TPFA_HEADER_INCLUDED */<|MERGE_RESOLUTION|>--- conflicted
+++ resolved
@@ -38,7 +38,6 @@
                        const double *htrans,
                        double       *trans);
 
-<<<<<<< HEAD
 void
 small_matvec(size_t n, int sz,
              const double *A,
@@ -52,10 +51,9 @@
                       const double *Ac        ,
                       const double *xf        ,
                       double       *ht_mult);
-=======
+
 #ifdef __cplusplus
 }
 #endif
->>>>>>> 4902c1df
 
 #endif  /* OPM_TRANS_TPFA_HEADER_INCLUDED */