--- conflicted
+++ resolved
@@ -10,9 +10,5 @@
 Maintainer: atgeirr@sintef.no
 MaintainerName: Atgeirr F. Rasmussen
 Url: http://opm-project.org
-<<<<<<< HEAD
-Depends: dune-common dune-geometry dune-grid
-Suggests: opm-common opm-parser
-=======
-Depends: dune-common (>= 2.3) dune-grid (>= 2.3) opm-common opm-parser
->>>>>>> f55366ef
+Depends: dune-common (>= 2.3) dune-geometry (>= 2.3) dune-grid (>= 2.3) 
+Suggests: opm-common opm-parser